--- conflicted
+++ resolved
@@ -29,10 +29,6 @@
 	"github.com/aquasecurity/fanal/extractor"
 	"github.com/aquasecurity/fanal/extractor/docker"
 	"github.com/aquasecurity/fanal/types"
-<<<<<<< HEAD
-=======
-	"github.com/aquasecurity/fanal/utils"
->>>>>>> db9864a6
 	"golang.org/x/crypto/ssh/terminal"
 	"golang.org/x/xerrors"
 )
@@ -50,7 +46,6 @@
 	//clearCache := flag.Bool("clear", false, "clear cache")
 	flag.Parse()
 
-<<<<<<< HEAD
 	// TODO: Bring this back later to configure cache
 	//c := cache.Initialize(utils.CacheDir())
 	//
@@ -59,15 +54,6 @@
 	//	return xerrors.Errorf("error in cache clear: %w", err)
 	//}
 	//}
-=======
-	c := cache.Initialize(utils.CacheDir())
-
-	if *clearCache {
-		if err = c.Clear(); err != nil {
-			return xerrors.Errorf("error in cache clear: %w", err)
-		}
-	}
->>>>>>> db9864a6
 
 	args := flag.Args()
 
