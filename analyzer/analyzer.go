package analyzer

import (
	"context"
	"encoding/json"
	"sort"

	"github.com/aquasecurity/fanal/extractor/docker"
	digest "github.com/opencontainers/go-digest"

	"github.com/aquasecurity/fanal/cache"
	"github.com/aquasecurity/fanal/types"

	"golang.org/x/xerrors"

	"github.com/aquasecurity/fanal/extractor"
	godeptypes "github.com/aquasecurity/go-dep-parser/pkg/types"
)

var (
	osAnalyzers      []OSAnalyzer
	pkgAnalyzers     []PkgAnalyzer
	libAnalyzers     []LibraryAnalyzer
	commandAnalyzers []CommandAnalyzer
	additionalFiles  []string

	// ErrUnknownOS occurs when unknown OS is analyzed.
	ErrUnknownOS = xerrors.New("Unknown OS")
	// ErrPkgAnalysis occurs when the analysis of packages is failed.
	ErrPkgAnalysis = xerrors.New("Failed to analyze packages")
	// ErrNoPkgsDetected occurs when the required files for an OS package manager are not detected
	ErrNoPkgsDetected = xerrors.New("No packages detected")
)

type OSAnalyzer interface {
	Analyze(extractor.FileMap) (types.OS, error)
	RequiredFiles() []string
}

type PkgAnalyzer interface {
	Analyze(extractor.FileMap) (map[types.FilePath][]types.Package, error)
	RequiredFiles() []string
}

type CommandAnalyzer interface {
	Analyze(types.OS, extractor.FileMap) ([]types.Package, error)
	RequiredFiles() []string
}

type LibraryAnalyzer interface {
	Name() string
	Analyze(extractor.FileMap) (map[types.FilePath][]godeptypes.Library, error)
	RequiredFiles() []string
}

func RegisterOSAnalyzer(analyzer OSAnalyzer) {
	osAnalyzers = append(osAnalyzers, analyzer)
}

func RegisterPkgAnalyzer(analyzer PkgAnalyzer) {
	pkgAnalyzers = append(pkgAnalyzers, analyzer)
}

func RegisterCommandAnalyzer(analyzer CommandAnalyzer) {
	commandAnalyzers = append(commandAnalyzers, analyzer)
}

func RegisterLibraryAnalyzer(analyzer LibraryAnalyzer) {
	libAnalyzers = append(libAnalyzers, analyzer)
}

func AddRequiredFilenames(filenames []string) {
	additionalFiles = append(additionalFiles, filenames...)
}

func RequiredFilenames() []string {
	var filenames []string
	filenames = append(filenames, additionalFiles...)
	for _, analyzer := range osAnalyzers {
		filenames = append(filenames, analyzer.RequiredFiles()...)
	}
	for _, analyzer := range pkgAnalyzers {
		filenames = append(filenames, analyzer.RequiredFiles()...)
	}
	for _, analyzer := range libAnalyzers {
		filenames = append(filenames, analyzer.RequiredFiles()...)
	}
	return filenames
}

type Config struct {
	Extractor extractor.Extractor
	Cache     cache.LayerCache
}

func New(ext extractor.Extractor, c cache.LayerCache) Config {
	return Config{Extractor: ext, Cache: c}
}

func (ac Config) Analyze(ctx context.Context) (types.ImageInfo, error) {
	layerIDs := ac.Extractor.LayerIDs()
	missingLayers, err := ac.Cache.MissingLayers(layerIDs)
	if err != nil {
		return types.ImageInfo{}, err
	}
	if err := ac.analyzeLayers(ctx, missingLayers); err != nil {
		return types.ImageInfo{}, err
	}

	return types.ImageInfo{
		Name:     ac.Extractor.ImageName(),
		ID:       ac.Extractor.ImageID(),
		LayerIDs: layerIDs,
	}, nil
}

func (ac Config) analyzeLayers(ctx context.Context, layerIDs []string) error {
	done := make(chan struct{})
	errCh := make(chan error)

	for _, layerID := range layerIDs {
		go func(dig digest.Digest) {
			decompressedLayerID, layerInfo, err := ac.analyzeLayer(ctx, dig)
			if err != nil {
				errCh <- xerrors.Errorf("failed to analyze layer: %s : %w", dig, err)
				return
			}
			if err = ac.Cache.PutLayer(string(dig), string(decompressedLayerID), layerInfo); err != nil {
				errCh <- xerrors.Errorf("failed to store layer: %s in cache: %w", dig, err)
				return
			}
			done <- struct{}{}
		}(digest.Digest(layerID))
	}

	for range layerIDs {
		select {
		case <-done:
		case err := <-errCh:
			return err
		case <-ctx.Done():
			return xerrors.Errorf("timeout: %w", ctx.Err())
		}
	}

	return nil
}

func (ac Config) analyzeLayer(ctx context.Context, dig digest.Digest) (digest.Digest, types.LayerInfo, error) {
	decompressedLayerID, files, opqDirs, whFiles, err := ac.Extractor.ExtractLayerFiles(ctx, dig, RequiredFilenames())
	if err != nil {
		return "", types.LayerInfo{}, err
	}

	os := GetOS(files)
	pkgs, err := GetPackages(files)
	if err != nil {
		return "", types.LayerInfo{}, err
	}
	apps, err := GetLibraries(files)
	if err != nil {
		return "", types.LayerInfo{}, err
	}

	layerInfo := types.LayerInfo{
		SchemaVersion: types.LayerJSONSchemaVersion,
		OS:            os,
		PackageInfos:  pkgs,
		Applications:  apps,
		OpaqueDirs:    opqDirs,
		WhiteoutFiles: whFiles,
	}
	return decompressedLayerID, layerInfo, nil
}

type Applier struct {
	cache cache.LocalLayerCache
}

func NewApplier(c cache.LocalLayerCache) Applier {
	return Applier{cache: c}
}

func (a Applier) ApplyLayers(layerIDs []string) (types.ImageDetail, error) {
	var layers []types.LayerInfo
	for _, layerID := range layerIDs {
		b := a.cache.GetLayer(layerID)
		if b == nil {
			return types.ImageDetail{}, xerrors.Errorf("layer cache missing: %s", layerID)
		}
		var layer types.LayerInfo
		if err := json.Unmarshal(b, &layer); err != nil {
			return types.ImageDetail{}, xerrors.Errorf("invalid JSON: %w", err)
		}
		layers = append(layers, layer)
	}

	mergedLayer := docker.ApplyLayers(layers)
	if mergedLayer.OS == nil {
		return types.ImageDetail{}, ErrUnknownOS
	} else if mergedLayer.Packages == nil {
		return types.ImageDetail{}, ErrNoPkgsDetected
	}

	return mergedLayer, nil
}

func GetOS(filesMap extractor.FileMap) *types.OS {
	for _, analyzer := range osAnalyzers {
		os, err := analyzer.Analyze(filesMap)
		if err != nil {
			continue
		}
		return &os
	}
	return nil
}

func GetPackages(filesMap extractor.FileMap) ([]types.PackageInfo, error) {
	var results []types.PackageInfo
	for _, analyzer := range pkgAnalyzers {
		pkgMap, err := analyzer.Analyze(filesMap)

		// Differentiate between a package manager not being found and another error
		if err != nil && err == ErrNoPkgsDetected {
			continue
<<<<<<< HEAD
		} else if err != nil { // TODO: Create a broken package index tar.gz file
			return nil, xerrors.Errorf("failed to analyze packages: %w", err)
=======
		} else if err != nil {
			return nil, xerrors.Errorf("failed to get packages: %w", err)
>>>>>>> a63f8032
		}

		for filePath, pkgs := range pkgMap {
			results = append(results, types.PackageInfo{
				FilePath: string(filePath),
				Packages: pkgs,
			})
		}
		// for testability
		sort.Slice(results, func(i, j int) bool {
			return results[i].FilePath < results[j].FilePath
		})
		return results, nil
	}
	return nil, nil
}

// TODO: support this feature
func GetPackagesFromCommands(targetOS types.OS, filesMap extractor.FileMap) ([]types.Package, error) {
	for _, analyzer := range commandAnalyzers {
		pkgs, err := analyzer.Analyze(targetOS, filesMap)
		if err != nil {
			continue
		}
		return pkgs, nil
	}
	return nil, nil
}

func CheckPackage(pkg *types.Package) bool {
	return pkg.Name != "" && pkg.Version != ""
}

func GetLibraries(filesMap extractor.FileMap) ([]types.Application, error) {
	var results []types.Application
	for _, analyzer := range libAnalyzers {
		libMap, err := analyzer.Analyze(filesMap)
		if err != nil {
			return nil, xerrors.Errorf("failed to get libraries: %w", err)
		}

		for filePath, libs := range libMap {
			results = append(results, types.Application{
				Type:      analyzer.Name(),
				FilePath:  string(filePath),
				Libraries: libs,
			})
		}
	}
	return results, nil
}<|MERGE_RESOLUTION|>--- conflicted
+++ resolved
@@ -224,13 +224,8 @@
 		// Differentiate between a package manager not being found and another error
 		if err != nil && err == ErrNoPkgsDetected {
 			continue
-<<<<<<< HEAD
 		} else if err != nil { // TODO: Create a broken package index tar.gz file
-			return nil, xerrors.Errorf("failed to analyze packages: %w", err)
-=======
-		} else if err != nil {
 			return nil, xerrors.Errorf("failed to get packages: %w", err)
->>>>>>> a63f8032
 		}
 
 		for filePath, pkgs := range pkgMap {
