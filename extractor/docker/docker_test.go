--- conflicted
+++ resolved
@@ -14,7 +14,6 @@
 	"strings"
 	"testing"
 	"time"
-<<<<<<< HEAD
 
 	"github.com/opencontainers/go-digest"
 
@@ -25,37 +24,11 @@
 	"github.com/stretchr/testify/assert"
 
 	"github.com/aquasecurity/fanal/types"
-=======
->>>>>>> db9864a6
 
 	"github.com/aquasecurity/fanal/cache"
 	"github.com/aquasecurity/fanal/extractor"
-<<<<<<< HEAD
 	bolt "github.com/simar7/gokv/bbolt"
 	kvtypes "github.com/simar7/gokv/types"
-)
-
-var (
-	hellotxtTarGz = []byte{ // this is hello.txt containing "hello world\n" POSIX tar'd and then gzipped
-		0x1f, 0x8b, 0x8, 0x8, 0xfa, 0x33, 0xd4, 0x5d, 0x0, 0x3, 0x68, 0x65,
-		0x6c, 0x6c, 0x6f, 0x0, 0xd3, 0xd3, 0xcf, 0x48, 0xcd, 0xc9, 0xc9, 0xd7,
-		0x2b, 0xa9, 0x28, 0x61, 0xa0, 0x15, 0x30, 0x30, 0x30, 0x30, 0x33, 0x31,
-		0x51, 0x0, 0xd1, 0xe6, 0x66, 0xa6, 0x60, 0xda, 0xc0, 0x8, 0xc2, 0x87, 0x0,
-		0x53, 0x53, 0x5, 0x43, 0x63, 0x53, 0x33, 0x53, 0x3, 0x63, 0x43, 0x33, 0x23,
-		0x23, 0x5, 0x3, 0x43, 0x63, 0x63, 0x13, 0x3, 0x6, 0x5, 0x3, 0x9a, 0xb9, 0x8,
-		0x9, 0x94, 0x16, 0x97, 0x24, 0x16, 0x1, 0x9d, 0x52, 0x9c, 0x99, 0xb, 0xa4,
-		0x71, 0x3, 0xa0, 0xb2, 0xb4, 0x34, 0x3c, 0xf2, 0x10, 0x9f, 0x28, 0xc0, 0xe9,
-		0x21, 0x2, 0xe4, 0xbb, 0x39, 0x18, 0x26, 0x19, 0x5f, 0x89, 0x65, 0x60, 0x7e,
-		0x7b, 0x90, 0x91, 0x17, 0x28, 0x70, 0x68, 0xc1, 0x77, 0xff, 0x5c, 0x3e, 0xf3,
-		0x5, 0x70, 0x15, 0xd, 0xe6, 0xcc, 0xb3, 0xee, 0xc9, 0xaa, 0x33, 0x68, 0xc, 0x98,
-		0x1b, 0x47, 0xc1, 0x28, 0x18, 0x5, 0xa3, 0x60, 0x14, 0x50, 0x1f, 0x0, 0x0,
-		0x7b, 0x78, 0xf9, 0x4b, 0x0, 0x8, 0x0, 0x0,
-	}
-=======
-	"github.com/aquasecurity/fanal/types"
-	"github.com/docker/docker/client"
-	"github.com/stretchr/testify/assert"
->>>>>>> db9864a6
 )
 
 func setupCache() (*bolt.Store, *os.File, error) {
@@ -237,7 +210,6 @@
 }
 
 func TestDockerExtractor_SaveLocalImage(t *testing.T) {
-<<<<<<< HEAD
 	testCases := []struct {
 		name     string
 		cacheHit bool
@@ -302,38 +274,6 @@
 		assert.True(t, found, tc.name)
 		assert.Equal(t, "foocontent", string(actualValue), tc.name)
 	}
-
-=======
-	ts := httptest.NewServer(http.HandlerFunc(func(w http.ResponseWriter, r *http.Request) {
-		httpPath := r.URL.String()
-		switch {
-		case strings.Contains(httpPath, "images/get?names=fooimage"):
-			_, _ = fmt.Fprint(w, "foocontent")
-		default:
-			assert.FailNow(t, "unexpected path accessed: ", r.URL.String())
-		}
-	}))
-	defer ts.Close()
-
-	c, err := client.NewClientWithOpts(client.WithHost(ts.URL))
-	assert.NoError(t, err)
-
-	// setup cache
-	tempCacheDir, _ := ioutil.TempDir("", "TestDockerExtractor_SaveLocalImage-*")
-	defer func() {
-		_ = os.RemoveAll(tempCacheDir)
-	}()
-
-	de := Extractor{
-		Option: types.DockerOption{},
-		Client: c,
-		Cache:  cache.Initialize(tempCacheDir),
-	}
-
-	r, err := de.SaveLocalImage(context.TODO(), "fooimage")
-	assert.NotNil(t, r)
-	assert.NoError(t, err)
->>>>>>> db9864a6
 }
 
 func TestDockerExtractor_Extract(t *testing.T) {
@@ -394,11 +334,7 @@
 			fileName:        "testdata/opq.tar",
 			blobData:        "foo",
 			expectedFileMap: extractor.FileMap(nil),
-<<<<<<< HEAD
 			expectedError:   "could not init gzip reader: gzip: invalid header",
-=======
-			expectedError:   "invalid gzip: gzip: invalid header",
->>>>>>> db9864a6
 		},
 	}
 
@@ -424,19 +360,12 @@
 		assert.NoError(t, err)
 
 		// setup cache
-<<<<<<< HEAD
 		s, f, err := setupCache()
 		defer func() {
 			_ = f.Close()
 			_ = os.RemoveAll(f.Name())
 		}()
 		assert.NoError(t, err)
-=======
-		tempCacheDir, _ := ioutil.TempDir("", "TestDockerExtractor_Extract-*")
-		defer func() {
-			_ = os.RemoveAll(tempCacheDir)
-		}()
->>>>>>> db9864a6
 
 		de := Extractor{
 			Option: types.DockerOption{
@@ -446,11 +375,7 @@
 				Timeout:  time.Second * 1000,
 			},
 			Client: c,
-<<<<<<< HEAD
 			Cache:  s,
-=======
-			Cache:  cache.Initialize(tempCacheDir),
->>>>>>> db9864a6
 		}
 
 		tsURL := strings.TrimPrefix(ts.URL, "http://")
@@ -472,7 +397,6 @@
 		}
 		assert.Equal(t, tc.expectedFileMap, fm, tc.name)
 	}
-<<<<<<< HEAD
 }
 
 func TestDocker_ExtractLayerWorker(t *testing.T) {
@@ -640,6 +564,4 @@
 			"etc/test",
 		},
 	}, opqdirs)
-=======
->>>>>>> db9864a6
 }