--- conflicted
+++ resolved
@@ -10,14 +10,10 @@
 	"strings"
 	"time"
 
-<<<<<<< HEAD
 	"github.com/aquasecurity/fanal/extractor/image/token/ecr"
 	"github.com/aquasecurity/fanal/extractor/image/token/gcr"
 	digest "github.com/opencontainers/go-digest"
-=======
-	digest "github.com/opencontainers/go-digest"
 	"golang.org/x/xerrors"
->>>>>>> bf204457
 
 	"github.com/aquasecurity/fanal/analyzer/library"
 	"github.com/aquasecurity/fanal/extractor"
@@ -25,10 +21,6 @@
 	"github.com/aquasecurity/fanal/types"
 	"github.com/aquasecurity/fanal/utils"
 	"github.com/knqyf263/nested"
-<<<<<<< HEAD
-	"golang.org/x/xerrors"
-=======
->>>>>>> bf204457
 )
 
 const (
@@ -126,42 +118,9 @@
 	return mergedLayer
 }
 
-<<<<<<< HEAD
 func (d Extractor) ImageName() string {
 	return d.image.Name()
 }
-=======
-func (d Extractor) Extract(ctx context.Context, imgRef image.Reference, transports, filenames []string) (extractor.FileMap, error) {
-	ctx, cancel := context.WithTimeout(ctx, d.option.Timeout)
-	defer cancel()
-
-	img, err := image.NewImage(ctx, imgRef, transports, d.option, d.cache)
-	if err != nil {
-		return nil, xerrors.Errorf("unable to initialize a image struct: %w", err)
-	}
-
-	defer img.Close()
-
-	var layerIDs []string
-	layers, err := img.LayerInfos()
-	if err != nil {
-		return nil, xerrors.Errorf("unable to get layer information: %w", err)
-	}
-
-	layerCh := make(chan layer)
-	errCh := make(chan error)
-	for _, l := range layers {
-		layerIDs = append(layerIDs, string(l.Digest))
-		go func(dig digest.Digest) {
-			img, cleanup, err := img.GetBlob(ctx, dig)
-			if err != nil {
-				errCh <- xerrors.Errorf("failed to get a blob: %w", err)
-				return
-			}
-			layerCh <- layer{id: dig, content: img, cleanup: cleanup}
-		}(l.Digest)
-	}
->>>>>>> bf204457
 
 func (d Extractor) ImageID() digest.Digest {
 	return d.image.Config().Digest
